#  Copyright 2020-2021 Parakoopa and the SkyTemple Contributors
#
#  This file is part of SkyTemple.
#
#  SkyTemple is free software: you can redistribute it and/or modify
#  it under the terms of the GNU General Public License as published by
#  the Free Software Foundation, either version 3 of the License, or
#  (at your option) any later version.
#
#  SkyTemple is distributed in the hope that it will be useful,
#  but WITHOUT ANY WARRANTY; without even the implied warranty of
#  MERCHANTABILITY or FITNESS FOR A PARTICULAR PURPOSE.  See the
#  GNU General Public License for more details.
#
#  You should have received a copy of the GNU General Public License
#  along with SkyTemple.  If not, see <https://www.gnu.org/licenses/>.
from typing import List, Tuple

from gi.repository.Gtk import TreeStore

from skytemple.core.abstract_module import AbstractModule
from skytemple.core.rom_project import RomProject, BinaryName
from skytemple.core.ui_utils import recursive_up_item_store_mark_as_modified, generate_item_store_row_label
from skytemple.module.lists.controller.main import MainController, GROUND_LISTS
from skytemple.module.lists.controller.actor_list import ActorListController
from skytemple.module.lists.controller.rank_list import RankListController
<<<<<<< HEAD
from skytemple.module.lists.controller.menu_list import MenuListController
=======
from skytemple.module.lists.controller.item_lists import ItemListsController
>>>>>>> d967daaf
from skytemple.module.lists.controller.starters_list import StartersListController
from skytemple.module.lists.controller.recruitment_list import RecruitmentListController
from skytemple.module.lists.controller.world_map import WorldMapController
from skytemple_files.data.md.model import Md
from skytemple_files.hardcoded.dungeons import MapMarkerPlacement, HardcodedDungeons
from skytemple_files.hardcoded.personality_test_starters import HardcodedPersonalityTestStarters
from skytemple_files.hardcoded.default_starters import HardcodedDefaultStarters
from skytemple_files.hardcoded.rank_up_table import Rank, HardcodedRankUpTable
from skytemple_files.hardcoded.recruitment_tables import HardcodedRecruitmentTables
from skytemple_files.hardcoded.menus import HardcodedMenus, MenuEntry, MenuType
from skytemple_files.list.actor.model import ActorListBin
from skytemple_files.list.items.handler import ItemListHandler
from skytemple_files.dungeon_data.mappa_bin.item_list import MappaItemList

ITEM_LISTS = 'TABLEDAT/list_%02d.bin'
ACTOR_LIST = 'BALANCE/actor_list.bin'

class ListsModule(AbstractModule):
    """Module to modify lists."""
    @classmethod
    def depends_on(cls):
        return ['monster', 'map_bg']

    @classmethod
    def sort_order(cls):
        return 20

    def __init__(self, rom_project: RomProject):
        self.project = rom_project

        self._tree_model = None
        self._actor_tree_iter = None
        self._starters_tree_iter = None
        self._recruitment_tree_iter = None
        self._world_map_tree_iter = None
        self._rank_list_tree_iter = None
<<<<<<< HEAD
        self._menu_list_tree_iter = None
=======
        self._item_lists_tree_iter = None
>>>>>>> d967daaf

    def load_tree_items(self, item_store: TreeStore, root_node):
        root = item_store.append(root_node, [
            'skytemple-view-list-symbolic', GROUND_LISTS, self, MainController, 0, False, '', True
        ])
        self._actor_tree_iter = item_store.append(root, [
            'skytemple-e-actor-symbolic', 'Actors', self, ActorListController, 0, False, '', True
        ])
        self._starters_tree_iter = item_store.append(root, [
            'skytemple-e-monster-symbolic', 'Starters', self, StartersListController, 0, False, '', True
        ])
        self._recruitment_tree_iter = item_store.append(root, [
            'skytemple-e-monster-symbolic', 'Recruitment List', self, RecruitmentListController, 0, False, '', True
        ])
        self._world_map_tree_iter = item_store.append(root, [
            'skytemple-e-worldmap-symbolic', 'World Map Markers', self, WorldMapController, 0, False, '', True
        ])
        self._rank_list_tree_iter = item_store.append(root, [
            'skytemple-view-list-symbolic', 'Rank List', self, RankListController, 0, False, '', True
        ])
<<<<<<< HEAD
        self._menu_list_tree_iter = item_store.append(root, [
            'skytemple-view-list-symbolic', 'Menu List', self, MenuListController, 0, False, '', True
=======
        self._item_lists_tree_iter = item_store.append(root, [
            'skytemple-view-list-symbolic', 'Item Lists', self, ItemListsController, 0, False, '', True
>>>>>>> d967daaf
        ])
        generate_item_store_row_label(item_store[root])
        generate_item_store_row_label(item_store[self._actor_tree_iter])
        generate_item_store_row_label(item_store[self._starters_tree_iter])
        generate_item_store_row_label(item_store[self._recruitment_tree_iter])
        generate_item_store_row_label(item_store[self._world_map_tree_iter])
        generate_item_store_row_label(item_store[self._rank_list_tree_iter])
<<<<<<< HEAD
        generate_item_store_row_label(item_store[self._menu_list_tree_iter])
=======
        generate_item_store_row_label(item_store[self._item_lists_tree_iter])
>>>>>>> d967daaf
        self._tree_model = item_store

    def has_item_lists(self):
        return self.project.file_exists(ITEM_LISTS%0)

    def get_item_list(self, list_id) -> MappaItemList:
        static_data = self.project.get_rom_module().get_static_data()
        return self.project.open_file_in_rom(ITEM_LISTS%list_id, ItemListHandler, items=static_data.dungeon_data.items)
    
    def mark_item_list_as_modified(self, list_id):
        """Mark as modified"""
        self.project.mark_as_modified(ITEM_LISTS%list_id)
        # Mark as modified in tree
        row = self._tree_model[self._item_lists_tree_iter]
        recursive_up_item_store_mark_as_modified(row)
    
    def has_actor_list(self):
        return self.project.file_exists(ACTOR_LIST)

    def get_actor_list(self) -> ActorListBin:
        return self.project.open_sir0_file_in_rom(ACTOR_LIST, ActorListBin)
    
    def mark_actors_as_modified(self):
        """Mark as modified"""
        self.project.mark_as_modified(ACTOR_LIST)
        # Mark as modified in tree
        row = self._tree_model[self._actor_tree_iter]
        recursive_up_item_store_mark_as_modified(row)

    def mark_str_as_modified(self):
        self.project.get_string_provider().mark_as_modified()
        # Mark as modified in tree
        row = self._tree_model[self._starters_tree_iter]
        recursive_up_item_store_mark_as_modified(row)

    def get_monster_md(self) -> Md:
        return self.project.get_module('monster').monster_md

    def get_starter_default_ids(self) -> Tuple[int, int]:
        """Returns players & partner default starters"""
        arm9 = self.project.get_binary(BinaryName.ARM9)
        static_data = self.project.get_rom_module().get_static_data()
        player = HardcodedDefaultStarters.get_player_md_id(arm9, static_data)
        partner = HardcodedDefaultStarters.get_partner_md_id(arm9, static_data)
        return player, partner

    def set_starter_default_ids(self, player, partner):
        """Sets players & partner default starters"""
        def update(arm9):
            static_data = self.project.get_rom_module().get_static_data()
            HardcodedDefaultStarters.set_player_md_id(player, arm9, static_data)
            HardcodedDefaultStarters.set_partner_md_id(partner, arm9, static_data)
        self.project.modify_binary(BinaryName.ARM9, update)

        row = self._tree_model[self._starters_tree_iter]
        recursive_up_item_store_mark_as_modified(row)
    
    def get_starter_ids(self) -> Tuple[List[int], List[int]]:
        """Returns players & partner starters"""
        ov13 = self.project.get_binary(BinaryName.OVERLAY_13)
        static_data = self.project.get_rom_module().get_static_data()
        player = HardcodedPersonalityTestStarters.get_player_md_ids(ov13, static_data)
        partner = HardcodedPersonalityTestStarters.get_partner_md_ids(ov13, static_data)
        return player, partner

    def set_starter_ids(self, player, partner):
        def update(ov13):
            static_data = self.project.get_rom_module().get_static_data()
            HardcodedPersonalityTestStarters.set_player_md_ids(player, ov13, static_data)
            HardcodedPersonalityTestStarters.set_partner_md_ids(partner, ov13, static_data)
        self.project.modify_binary(BinaryName.OVERLAY_13, update)

        row = self._tree_model[self._starters_tree_iter]
        recursive_up_item_store_mark_as_modified(row)
    
    def get_starter_level_player(self) -> int:
        arm9 = self.project.get_binary(BinaryName.ARM9)
        static_data = self.project.get_rom_module().get_static_data()
        return HardcodedDefaultStarters.get_player_level(arm9, static_data)

    def set_starter_level_player(self, level: int):
        def update(arm9):
            static_data = self.project.get_rom_module().get_static_data()
            HardcodedDefaultStarters.set_player_level(level, arm9, static_data)
        self.project.modify_binary(BinaryName.ARM9, update)

        row = self._tree_model[self._starters_tree_iter]
        recursive_up_item_store_mark_as_modified(row)
    
    def get_starter_level_partner(self) -> int:
        arm9 = self.project.get_binary(BinaryName.ARM9)
        static_data = self.project.get_rom_module().get_static_data()
        return HardcodedDefaultStarters.get_partner_level(arm9, static_data)

    def set_starter_level_partner(self, level: int):
        def update(arm9):
            static_data = self.project.get_rom_module().get_static_data()
            HardcodedDefaultStarters.set_partner_level(level, arm9, static_data)
        self.project.modify_binary(BinaryName.ARM9, update)

        row = self._tree_model[self._starters_tree_iter]
        recursive_up_item_store_mark_as_modified(row)

    def get_recruitment_list(self) -> Tuple[List[int], List[int], List[int]]:
        """Returns the recruitment lists: species, levels, locations"""
        ov11 = self.project.get_binary(BinaryName.OVERLAY_11)
        static_data = self.project.get_rom_module().get_static_data()
        species = HardcodedRecruitmentTables.get_monster_species_list(ov11, static_data)
        level = HardcodedRecruitmentTables.get_monster_levels_list(ov11, static_data)
        location = HardcodedRecruitmentTables.get_monster_locations_list(ov11, static_data)
        return species, level, location

    def set_recruitment_list(self, species, level, location):
        """Sets the recruitment lists: species, levels, locations"""
        def update(ov11):
            static_data = self.project.get_rom_module().get_static_data()
            HardcodedRecruitmentTables.set_monster_species_list(species, ov11, static_data)
            HardcodedRecruitmentTables.set_monster_levels_list(level, ov11, static_data)
            HardcodedRecruitmentTables.set_monster_locations_list(location, ov11, static_data)
        self.project.modify_binary(BinaryName.OVERLAY_11, update)

        row = self._tree_model[self._recruitment_tree_iter]
        recursive_up_item_store_mark_as_modified(row)

    def get_world_map_markers(self) -> List[MapMarkerPlacement]:
        """Returns the world map markers"""
        arm9bin = self.project.get_binary(BinaryName.ARM9)
        static_data = self.project.get_rom_module().get_static_data()
        markers = HardcodedDungeons.get_marker_placements(arm9bin, static_data)
        return markers

    def set_world_map_markers(self, markers: List[MapMarkerPlacement]):
        """Sets the world map markers"""
        def update(arm9bin):
            static_data = self.project.get_rom_module().get_static_data()
            HardcodedDungeons.set_marker_placements(markers, arm9bin, static_data)
        self.project.modify_binary(BinaryName.ARM9, update)

        row = self._tree_model[self._world_map_tree_iter]
        recursive_up_item_store_mark_as_modified(row)

    def get_rank_list(self) -> List[Rank]:
        """Returns the rank up table."""
        arm9bin = self.project.get_binary(BinaryName.ARM9)
        static_data = self.project.get_rom_module().get_static_data()
        return HardcodedRankUpTable.get_rank_up_table(arm9bin, static_data)

    def set_rank_list(self, values: List[Rank]):
        """Sets the rank up table."""
        def update(arm9bin):
            static_data = self.project.get_rom_module().get_static_data()
            HardcodedRankUpTable.set_rank_up_table(values, arm9bin, static_data)
        self.project.modify_binary(BinaryName.ARM9, update)

        row = self._tree_model[self._rank_list_tree_iter]
        recursive_up_item_store_mark_as_modified(row)
    
    def get_menu(self, menu_id) -> List[MenuEntry]:
        """Returns the rank up table."""
        binary = self.project.get_binary(MenuType(menu_id).binary)
        static_data = self.project.get_rom_module().get_static_data()
        return HardcodedMenus.get_menu(MenuType(menu_id), binary, static_data)

    def set_menu(self, menu_id, values: List[MenuEntry]):
        """Sets the rank up table."""
        def update(binary):
            static_data = self.project.get_rom_module().get_static_data()
            HardcodedMenus.set_menu(MenuType(menu_id), values, binary, static_data)
        
        self.project.modify_binary(MenuType(menu_id).binary, update)

        row = self._tree_model[self._menu_list_tree_iter]
        recursive_up_item_store_mark_as_modified(row)
    
    def mark_string_as_modified(self):
        """Mark as modified"""
        self.project.get_string_provider().mark_as_modified()<|MERGE_RESOLUTION|>--- conflicted
+++ resolved
@@ -24,11 +24,8 @@
 from skytemple.module.lists.controller.main import MainController, GROUND_LISTS
 from skytemple.module.lists.controller.actor_list import ActorListController
 from skytemple.module.lists.controller.rank_list import RankListController
-<<<<<<< HEAD
 from skytemple.module.lists.controller.menu_list import MenuListController
-=======
 from skytemple.module.lists.controller.item_lists import ItemListsController
->>>>>>> d967daaf
 from skytemple.module.lists.controller.starters_list import StartersListController
 from skytemple.module.lists.controller.recruitment_list import RecruitmentListController
 from skytemple.module.lists.controller.world_map import WorldMapController
@@ -65,11 +62,8 @@
         self._recruitment_tree_iter = None
         self._world_map_tree_iter = None
         self._rank_list_tree_iter = None
-<<<<<<< HEAD
         self._menu_list_tree_iter = None
-=======
         self._item_lists_tree_iter = None
->>>>>>> d967daaf
 
     def load_tree_items(self, item_store: TreeStore, root_node):
         root = item_store.append(root_node, [
@@ -90,13 +84,11 @@
         self._rank_list_tree_iter = item_store.append(root, [
             'skytemple-view-list-symbolic', 'Rank List', self, RankListController, 0, False, '', True
         ])
-<<<<<<< HEAD
+        self._item_lists_tree_iter = item_store.append(root, [
+            'skytemple-view-list-symbolic', 'Item Lists', self, ItemListsController, 0, False, '', True
+        ])
         self._menu_list_tree_iter = item_store.append(root, [
             'skytemple-view-list-symbolic', 'Menu List', self, MenuListController, 0, False, '', True
-=======
-        self._item_lists_tree_iter = item_store.append(root, [
-            'skytemple-view-list-symbolic', 'Item Lists', self, ItemListsController, 0, False, '', True
->>>>>>> d967daaf
         ])
         generate_item_store_row_label(item_store[root])
         generate_item_store_row_label(item_store[self._actor_tree_iter])
@@ -104,11 +96,8 @@
         generate_item_store_row_label(item_store[self._recruitment_tree_iter])
         generate_item_store_row_label(item_store[self._world_map_tree_iter])
         generate_item_store_row_label(item_store[self._rank_list_tree_iter])
-<<<<<<< HEAD
         generate_item_store_row_label(item_store[self._menu_list_tree_iter])
-=======
         generate_item_store_row_label(item_store[self._item_lists_tree_iter])
->>>>>>> d967daaf
         self._tree_model = item_store
 
     def has_item_lists(self):
